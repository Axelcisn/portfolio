// app/strategy/page.jsx
"use client";

import { Suspense, useEffect, useMemo, useState } from "react";
import { useSearchParams } from "next/navigation";

import CompanyCard from "../../components/Strategy/CompanyCard";
import MarketCard from "../../components/Strategy/MarketCard";
import StrategyGallery from "../../components/Strategy/StrategyGallery";
import StatsRail from "../../components/Strategy/StatsRail";
import OptionsTab from "../../components/Options/OptionsTab";
import useExpiries from "../../components/Options/useExpiries";
import CompanyHeader from "../../components/Strategy/CompanyHeader";
import { STRATEGY_TABS } from "../../components/Strategy/tabs";

<<<<<<< HEAD
import useStrategyMemory from "../../components/state/useStrategyMemory";
=======
import useDebounce from "../../lib/useDebounce";
import useStrategyMemory from "../../lib/useStrategyMemory";
>>>>>>> f392e05a

// Simple debounce hook to avoid excessive API calls
const useDebounce = (value, delay) => {
  const [debouncedValue, setDebouncedValue] = useState(value);
  
  useEffect(() => {
    const handler = setTimeout(() => {
      setDebouncedValue(value);
    }, delay);
    
    return () => {
      clearTimeout(handler);
    };
  }, [value, delay]);
  
  return debouncedValue;
};

const pickNearest = (list) => {
  if (!Array.isArray(list) || list.length === 0) return null;
  const today = new Date().toISOString().slice(0, 10);
  for (const e of list) if (e >= today) return e;
  return list[list.length - 1];
};

function StrategyInner() {
  const params = useSearchParams();
  const symbolParam = params.get("symbol")?.toUpperCase() || null;
  /* ===== 00 — Local state ===== */
  const [company, setCompany] = useState(null);
  const [currency, setCurrency] = useState("EUR");
  const [horizon, setHorizon] = useState(30);

  const [ivSource, setIvSource] = useState("live");
  const [ivValue, setIvValue] = useState(null);

  const [market, setMarket] = useState({ riskFree: null, mrp: null, indexAnn: null });

  const [netPremium, setNetPremium] = useState(0);
  const [legsUi, setLegsUi] = useState(null);

  const [mcStats, setMcStats] = useState(null);
  const [probProfit, setProbProfit] = useState(null);
  const [expectancy, setExpectancy] = useState(null);
  const [expReturn, setExpReturn] = useState(null);

  // Fallback price (when /api/company returns spot = 0)
  const [fallbackSpot, setFallbackSpot] = useState(null);

  // Expiries shared across tabs
  const { list: expiries = [] } = useExpiries(company?.symbol);

  // Controlled expiry selection (shared with OptionsTab + StatsRail)
  const [selectedExpiry, setSelectedExpiry] = useState(null);

  useEffect(() => {
    if (symbolParam && (!company || company.symbol !== symbolParam)) {
      setCompany({ symbol: symbolParam });
    }
  }, [symbolParam]);

  /* ===== Memory (persists by symbol) ===== */
  const { data: mem, loaded: memReady, save: memSave } = useStrategyMemory(company?.symbol);

  // hydrate from memory when available
  useEffect(() => {
    if (!memReady) return;
    if (mem.horizon != null) setHorizon(mem.horizon);
    if (mem.ivSource) setIvSource(mem.ivSource);
    if (mem.ivValue != null) setIvValue(mem.ivValue);
    if (mem.legsUi) setLegsUi(mem.legsUi);
    if (mem.netPremium != null) setNetPremium(mem.netPremium);
    if (mem.expiry) setSelectedExpiry(mem.expiry);
    // eslint-disable-next-line react-hooks/exhaustive-deps
  }, [memReady]);

  // keep selectedExpiry valid against current list (don’t override if still valid)
  useEffect(() => {
    if (!expiries.length) return;
    if (selectedExpiry && expiries.includes(selectedExpiry)) return;
    setSelectedExpiry(pickNearest(expiries));
  }, [expiries, selectedExpiry]);

  /* ===== 01 — Derived inputs ===== */
  // Some company payloads expose `displaySpot` or `spot`; use whichever is valid
  const rawSpot = Number(
    company?.spot != null ? company.spot : company?.displaySpot
  );
  const sigma = ivValue ?? null;
  const T = horizon > 0 ? horizon / 365 : null;

  // Choose effective spot (company spot if valid, else fallback)
  const spotEff = useMemo(
    () => (rawSpot > 0 ? rawSpot : (Number(fallbackSpot) > 0 ? Number(fallbackSpot) : null)),
    [rawSpot, fallbackSpot]
  );

  /* ===== 01.b — Live IBKR polling to keep spotEff fresh ===== */
  useEffect(() => {
    if (!company?.symbol) return;
    let stopped = false;
    let id = null;

    const tick = async () => {
      try {
        const u = `/api/ibkr/basic?symbol=${encodeURIComponent(company.symbol)}`;
        const r = await fetch(u, { cache: "no-store" });
        const j = await r.json();
        if (!r.ok || j?.ok === false) throw new Error(j?.error || `ibkr ${r.status}`);
        const px = Number(j.price ?? j.fields?.["31"] ?? j.fields?.[31]);
        if (Number.isFinite(px) && px > 0) {
          // update fallbackSpot and notify parent company object
          setFallbackSpot(px);
          setCompany(prev => {
            if (!prev || prev.symbol !== company.symbol) return prev;
            return { ...prev, spot: px };
          });
        }
      } catch (e) {
        // silently ignore polling errors
      } finally {
        if (!stopped) id = setTimeout(tick, 5000);
      }
    };

    tick();
    return () => { stopped = true; if (id) clearTimeout(id); };
    // eslint-disable-next-line react-hooks/exhaustive-deps
  }, [company?.symbol]);


  /* ===== 02 — Helpers ===== */
  const num = (v) => {
    const n = parseFloat(String(v ?? "").replace(",", "."));
    return Number.isFinite(n) ? n : NaN;
  };
  const toLegAPI = (leg) => ({
    enabled: !!leg?.enabled,
    K: num(leg?.strike ?? leg?.K),
    qty: Number.isFinite(+leg?.qty) ? +leg.qty : 0,
  });

  const legs = useMemo(() => {
    const lc = toLegAPI(legsUi?.lc || {});
    const sc = toLegAPI(legsUi?.sc || {});
    const lp = toLegAPI(legsUi?.lp || {});
    const sp = toLegAPI(legsUi?.sp || {});
    return { lc, sc, lp, sp };
  }, [legsUi]);

  /* ===== 03 — Monte Carlo payload & call ===== */
  const mcInput = useMemo(() => {
    if (!(spotEff > 0) || !(T > 0) || !(sigma >= 0)) return null;
    return {
      spot: spotEff,
      mu: 0,
      sigma,
      Tdays: horizon,
      paths: 15000,
      legs,
      netPremium: Number.isFinite(netPremium) ? netPremium : 0,
      carryPremium: false,
      riskFree: market.riskFree ?? 0,
    };
  }, [spotEff, T, sigma, horizon, legs, netPremium, market.riskFree]);

  const debouncedPayload = useDebounce(mcInput ? JSON.stringify(mcInput) : "", 250);

  useEffect(() => {
    let aborted = false;
    async function run() {
      if (!debouncedPayload) {
        setMcStats(null); setProbProfit(null); setExpectancy(null); setExpReturn(null);
        return;
      }
      const body = JSON.parse(debouncedPayload);
      try {
        const r = await fetch("/api/montecarlo", {
          method: "POST",
          headers: { "Content-Type": "application/json" },
          cache: "no-store",
          body: JSON.stringify(body),
        });
        const j = await r.json(); if (aborted) return;
        if (!r.ok || j?.ok === false) {
          setMcStats(null); setProbProfit(null); setExpectancy(null); setExpReturn(null);
          return;
        }
        const src = j?.data || j || {};
        setMcStats({
          meanST: src.meanST ?? null,
          q05ST: src.q05ST ?? null,
          q25ST: src.q25ST ?? null,
          q50ST: src.q50ST ?? null,
          q75ST: src.q75ST ?? null,
          q95ST: src.q95ST ?? null,
          qLoST: src.qLoST ?? null,
          qHiST: src.qHiST ?? null,
        });
        setProbProfit(Number.isFinite(src.pWin) ? src.pWin : null);
        setExpectancy(Number.isFinite(src.evAbs) ? src.evAbs : null);
        setExpReturn(Number.isFinite(src.evPct) ? src.evPct : null);
      } catch {
        if (!aborted) {
          setMcStats(null); setProbProfit(null); setExpectancy(null); setExpReturn(null);
        }
      }
    }
    run();
    return () => { aborted = true; };
  }, [debouncedPayload]);

  /* ===== 04 — Fallback last close when company spot is 0 ===== */
  useEffect(() => {
    let cancel = false;
    setFallbackSpot(null);
    if (!company?.symbol) return;
    if (rawSpot > 0) return;

    (async () => {
      try {
        const u = `/api/chart?symbol=${encodeURIComponent(company.symbol)}&range=5d&interval=1d`;
        const r = await fetch(u, { cache: "no-store" });
        const j = await r.json();
        if (cancel) return;

        let last = null;
        const arrs = [
          j?.closes,
          j?.close,
          j?.data?.closes,
          j?.data?.close,
          Array.isArray(j?.prices) ? j.prices.map((p) => p?.close ?? p?.c) : null,
          Array.isArray(j?.series) ? j.series.map((p) => p?.close ?? p?.c) : null,
        ].filter(Boolean);
        for (const a of arrs) {
          if (Array.isArray(a) && a.length) { last = Number(a[a.length - 1]); break; }
        }
        if (!Number.isFinite(last) && Number.isFinite(j?.lastClose)) last = Number(j.lastClose);
        if (!Number.isFinite(last) && Number.isFinite(j?.data?.lastClose)) last = Number(j.data.lastClose);

        if (Number.isFinite(last) && last > 0) setFallbackSpot(last);
      } catch { /* ignore */ }
    })();

    return () => { cancel = true; };
  }, [company?.symbol, rawSpot]);

  /* ===== 05 — Hero helpers ===== */

  // If we only have a ticker (no good name), try IB first, then Yahoo.
  useEffect(() => {
    if (!company?.symbol) return;
    const needName = !(company?.longName || company?.name || company?.shortName || company?.companyName);
    const needExch = !(company?.primaryExchange || company?.exchangeName || company?.exchange);
    if (!needName && !needExch) return;

    let cancel = false;
    (async () => {
      const sym = company.symbol;

      const tryIB = async () => {
        try {
          const r = await fetch(`/api/provider/ib/company?symbol=${encodeURIComponent(sym)}`, { cache: "no-store" });
          const j = await r.json();
          if (r.ok && j?.ok !== false) return j;
          return null;
        } catch { return null; }
      };

      const tryYahoo = async () => {
        try {
          const r = await fetch(`/api/company?symbol=${encodeURIComponent(sym)}`, { cache: "no-store" });
          return await r.json();
        } catch { return null; }
      };

      const ib = await tryIB();
      const ya = ib ? null : await tryYahoo();
      if (cancel) return;

      const name =
        ib?.longName ||
        ya?.longName || ya?.shortName || ya?.name || ya?.companyName ||
        "";

      const exchange =
        ib?.primaryExchange ||
        ya?.fullExchangeName || ya?.exchangeName || ya?.exchange || "";

      const ccy = ib?.currency || ya?.currency || company?.currency;

      if (name || exchange || ccy) {
        setCompany(prev => {
          if (!prev || prev.symbol !== sym) return prev;
          return {
            ...prev,
            longName: name || prev.longName || prev.name,
            exchangeName: exchange || prev.exchangeName || prev.exchange,
            primaryExchange: ib?.primaryExchange || prev?.primaryExchange || null,
            currency: ccy || prev.currency,
          };
        });
      }
    })();

    return () => { cancel = true; };
  }, [company?.symbol]);

  const handleApply = (legsObj, netPrem, _meta, info) => {
    setLegsUi(legsObj || {});
    setNetPremium(Number.isFinite(netPrem) ? netPrem : 0);
    if (company?.symbol) {
      memSave({ legsUi: legsObj || {}, netPremium: Number.isFinite(netPrem) ? netPrem : 0 });
      if (info?.name) {
        try {
          const raw = localStorage.getItem("screener_saved");
          const list = raw ? JSON.parse(raw) : [];
          const entry = {
            symbol: company.symbol,
            strategy: info.name,
            savedAt: Date.now(),
          };
          const next = list.filter(
            (i) => !(i.symbol === entry.symbol && i.strategy === entry.strategy)
          );
          next.push(entry);
          localStorage.setItem("screener_saved", JSON.stringify(next));
        } catch {}
      }
    }
  };

  /* ===== 06 — Tabs ===== */
  const [tab, setTab] = useState("overview");
  const TABS = STRATEGY_TABS;

  // reset to Overview whenever a new company is selected
  useEffect(() => {
    setTab("overview");
  }, [company?.symbol]);

  const tabTitle = useMemo(() => {
    const base = TABS.find(t => t.key === tab)?.label || "Overview";
    return company?.symbol ? `${company.symbol} ${base.toLowerCase()}` : base;
  }, [tab, company?.symbol]);

  // persist key state to memory
  useEffect(() => { if (memReady && company?.symbol) memSave({ horizon }); }, [memReady, company?.symbol, horizon, memSave]);
  useEffect(() => { if (memReady && company?.symbol) memSave({ ivSource, ivValue }); }, [memReady, company?.symbol, ivSource, ivValue, memSave]);
  useEffect(() => { if (memReady && company?.symbol) memSave({ legsUi, netPremium }); }, [memReady, company?.symbol, legsUi, netPremium, memSave]);
  useEffect(() => { if (memReady && company?.symbol) memSave({ tab }); }, [memReady, company?.symbol, tab, memSave]);
  useEffect(() => { if (memReady && company?.symbol) memSave({ expiry: selectedExpiry || null }); }, [memReady, company?.symbol, selectedExpiry, memSave]);

  /* ===== 07 — Render ===== */
  return (
    <div className="container">
      {/* Hero */}
      {company?.symbol ? (
        <CompanyHeader company={company} spot={spotEff} currency={company?.currency || currency} />
      ) : (
        <header className="page-header">
          <div className="titles">
            <div className="eyebrow">Portfolio</div>
            <h1 className="page-title">Strategy</h1>
            {/* UPDATED COPY */}
            <p className="subtitle">Build, compare, and validate option strategies.</p>
          </div>
        </header>
      )}

      {/* Company (full width) */}
      <CompanyCard
        value={company}
        market={market}
        onConfirm={(c) => { setCompany(c); setCurrency(c.currency || "EUR"); }}
        onHorizonChange={(d) => { setHorizon(d); if (company?.symbol) memSave({ horizon: d }); }}
        onIvSourceChange={(s) => { setIvSource(s); if (company?.symbol) memSave({ ivSource: s }); }}
        onIvValueChange={(v) => { setIvValue(v); if (company?.symbol) memSave({ ivValue: v }); }}
      />

      {/* Tabs header */}
      <nav className="tabs" role="tablist" aria-label="Sections">
        {TABS.map(t => (
          <button
            key={t.key}
            type="button"
            role="tab"
            aria-selected={tab === t.key}
            className={`tab ${tab === t.key ? "is-active" : ""}`}
            onClick={() => { setTab(t.key); if (company?.symbol) memSave({ tab: t.key }); }}
          >
            {t.label}
          </button>
        ))}
      </nav>

      {/* Title between tabs and cards */}
      <h2 className="tab-title">{tabTitle}</h2>

      {/* Tabbed content */}
      {tab === "overview" && (
        <div className="layout-2col">
          <div className="g-item">
            <MarketCard onRates={(r) => setMarket(r)} />
          </div>

          <div className="g-item">
            <StatsRail
              /* pricing context */
              spot={spotEff}
              currency={company?.currency || currency}
              company={company}
              iv={sigma}
              market={market}

              /* expiry list shared across tabs */
              expiries={expiries}
              /* Optional: pass current selection for future support */
              selectedExpiry={selectedExpiry}
              onExpiryChange={(iso) => {
                setSelectedExpiry(iso || null);
                if (company?.symbol) memSave({ expiry: iso || null });
              }}
              onDaysChange={(d) => { setHorizon(d); if (company?.symbol) memSave({ horizon: d }); }}

              /* let StatsRail stamp days on legs if needed */
              legs={legsUi}
              onLegsChange={(v) => { setLegsUi(v); if (company?.symbol) memSave({ legsUi: v }); }}
            />
          </div>

          <div className="g-span">
            <StrategyGallery
              spot={spotEff}
              currency={currency}
              sigma={sigma}
              T={T}
              riskFree={market.riskFree ?? 0}
              mcStats={mcStats}
              onApply={handleApply}
            />
          </div>
        </div>
      )}

      {tab === "financials" && (
        <section>
          <h3 className="section-title">Financials</h3>
          <p className="muted">Coming soon.</p>
        </section>
      )}

      {tab === "news" && (
        <section>
          <h3 className="section-title">News</h3>
          <p className="muted">Coming soon.</p>
        </section>
      )}

      {tab === "ideas" && (
        <section>
          <h3 className="section-title">Ideas</h3>
          <p className="muted">Coming soon.</p>
        </section>
      )}

      {tab === "discussions" && (
        <section>
          <h3 className="section-title">Discussions</h3>
          <p className="muted">Coming soon.</p>
        </section>
      )}

      {tab === "technicals" && (
        <section>
          <h3 className="section-title">Technicals</h3>
          <p className="muted">Coming soon.</p>
        </section>
      )}

      {tab === "forecast" && (
        <section>
          <h3 className="section-title">Forecast</h3>
          <p className="muted">Coming soon.</p>
        </section>
      )}

      {tab === "seasonals" && (
        <section>
          <h3 className="section-title">Seasonals</h3>
          <p className="muted">Coming soon.</p>
        </section>
      )}

      {tab === "options" && (
        <OptionsTab
          symbol={company?.symbol || ""}
          currency={company?.currency || currency}
          /* share expiries + controlled selection */
          expiries={expiries}
          selectedExpiry={selectedExpiry}
          onChangeExpiry={(iso) => {
            setSelectedExpiry(iso || null);
            if (company?.symbol) memSave({ expiry: iso || null });
          }}
          onDaysChange={(d) => { setHorizon(d); if (company?.symbol) memSave({ horizon: d }); }}
        />
      )}

      {tab === "bonds" && (
        <section>
          <h3 className="section-title">Bonds</h3>
          <p className="muted">Coming soon.</p>
        </section>
      )}

      <style jsx>{`
        /* Tabs */
        .tabs{
          display:flex; gap:6px;
          margin:20px 0 22px;
          border-bottom:1px solid var(--border);
        }
        .tab{
          height:42px; padding:0 14px; border:0; background:transparent;
          color:var(--text); opacity:.8; font-weight:600; cursor:pointer;
          border-bottom:2px solid transparent; margin-bottom:-1px;
        }
        .tab:hover{ opacity:1; }
        .tab.is-active{ opacity:1; border-bottom-color:currentColor; }

        /* Title between tabs and cards */
        .tab-title{
          margin: 2px 0 18px;
          font-size: 22px;
          line-height: 1.2;
          font-weight: 800;
          letter-spacing: -.2px;
        }

        /* Grid below — stretch so both cards share the same height */
        .layout-2col{ display:grid; grid-template-columns: 1fr 320px; gap: var(--row-gap); align-items: stretch; }
        .g-item{ min-width:0; }
        .g-span{ grid-column: 1 / -1; min-width:0; }
        .g-item :global(.card){ height:100%; display:flex; flex-direction:column; }

        .section-title{ font-weight:800; margin:8px 0; }
        .muted{ opacity:.7; }

        @media (max-width:1100px){
          .layout-2col{ grid-template-columns: 1fr; }
          .g-span{ grid-column: 1 / -1; }
          .tab-title{ font-size:20px; }
        }
      `}</style>
    </div>
  );
}

export default function Strategy() {
  return (
    <Suspense fallback={<div className="p-6 text-center text-sm text-muted">Loading…</div>}>
      <StrategyInner />
    </Suspense>
  );
}<|MERGE_RESOLUTION|>--- conflicted
+++ resolved
@@ -13,29 +13,8 @@
 import CompanyHeader from "../../components/Strategy/CompanyHeader";
 import { STRATEGY_TABS } from "../../components/Strategy/tabs";
 
-<<<<<<< HEAD
-import useStrategyMemory from "../../components/state/useStrategyMemory";
-=======
 import useDebounce from "../../lib/useDebounce";
 import useStrategyMemory from "../../lib/useStrategyMemory";
->>>>>>> f392e05a
-
-// Simple debounce hook to avoid excessive API calls
-const useDebounce = (value, delay) => {
-  const [debouncedValue, setDebouncedValue] = useState(value);
-  
-  useEffect(() => {
-    const handler = setTimeout(() => {
-      setDebouncedValue(value);
-    }, delay);
-    
-    return () => {
-      clearTimeout(handler);
-    };
-  }, [value, delay]);
-  
-  return debouncedValue;
-};
 
 const pickNearest = (list) => {
   if (!Array.isArray(list) || list.length === 0) return null;
