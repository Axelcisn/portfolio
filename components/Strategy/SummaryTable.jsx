// components/Strategy/SummaryTable.jsx
"use client";

import React, { useMemo } from "react";
<<<<<<< HEAD
import { fmtCur, fmtNum } from "../../utils/format";
=======
import { fmtCur, fmtNum } from "../../lib/format";
>>>>>>> f392e05a

const TYPE_LABEL = {
  lc: "Long Call",
  sc: "Short Call",
  lp: "Long Put",
  sp: "Short Put",
  ls: "Long Stock",
  ss: "Short Stock",
};

const IS_STOCK = (t) => t === "ls" || t === "ss";

/**
 * Compute signed premium for a single row
 * Long options (lc/lp): pay premium  -> negative
 * Short options (sc/sp): receive premium -> positive
 * Stocks: no premium (—)
 */
function signedPremium(row) {
  const p = Number(row?.premium);
  const q = Number(row?.qty || 0);
  if (!Number.isFinite(p) || !Number.isFinite(q)) return 0;
  if (IS_STOCK(row.type)) return 0;
  const isLong = row.type === "lc" || row.type === "lp";
  return (isLong ? -1 : +1) * p * q;
}

export default function SummaryTable({
  rows = [],
  currency = "USD",
  title = "Summary",
}) {
  const cleanRows = Array.isArray(rows) ? rows.filter(Boolean) : [];

  const netPremium = useMemo(
    () => cleanRows.reduce((acc, r) => acc + signedPremium(r), 0),
    [cleanRows]
  );

  return (
    <section className="card dense">
      <div className="s-head">{title}</div>

      {cleanRows.length === 0 ? (
        <div className="s-empty">
          No legs selected yet. Add positions in <b>Configuration</b>.
        </div>
      ) : (
        <>
          <div className="s-grid s-grid-head">
            <div>Position</div>
            <div>Strike</div>
            <div>Expiration</div>
            <div>Volume</div>
            <div>Premium</div>
          </div>

          <div className="divider" />

          <div className="s-list">
            {cleanRows.map((r) => {
              const isStock = IS_STOCK(r.type);
              return (
                <div className="s-grid s-row" key={r.id}>
                  <div className="pos">
                    <span className={`badge ${r.type}`}>{TYPE_LABEL[r.type] || "—"}</span>
                  </div>
                  <div className="mono">{isStock ? "—" : fmtNum(r.K)}</div>
                  <div className="mono">{isStock ? "—" : `${fmtNum(r.days, 0)}d`}</div>
                  <div className="mono">{fmtNum(r.qty, 0)}</div>
                  <div className={`mono ${signedPremium(r) >= 0 ? "credit" : "debit"}`}>
                    {isStock ? "—" : fmtCur(Math.abs(signedPremium(r)), currency)}
                    <span className="pm">{signedPremium(r) >= 0 ? "  credit" : "  debit"}</span>
                  </div>
                </div>
              );
            })}
          </div>

          <div className="footer">
            <div className="spacer" />
            <div className="np-label">Net Premium:</div>
            <div className={`np-value ${netPremium >= 0 ? "credit" : "debit"}`}>
              {fmtCur(Math.abs(netPremium), currency)}
              <span className="pm">{netPremium >= 0 ? "  credit" : "  debit"}</span>
            </div>
          </div>
        </>
      )}

      <style jsx>{`
        .card.dense {
          padding: 12px;
          border: 1px solid var(--border);
          border-radius: 12px;
          background: var(--bg);
        }
        .s-head {
          font-weight: 700;
          margin-bottom: 10px;
        }
        .s-empty {
          padding: 12px;
          border: 1px dashed var(--border);
          border-radius: 10px;
          opacity: 0.85;
        }
        .s-grid {
          display: grid;
          grid-template-columns: 1.4fr 0.9fr 0.9fr 0.8fr 1.1fr;
          gap: 8px;
          align-items: center;
        }
        .s-grid-head {
          font-size: 12px;
          opacity: 0.75;
          padding: 2px 0;
        }
        .divider {
          height: 1px;
          background: var(--border);
          margin: 6px 0;
          opacity: 0.65;
        }
        .s-list {
          display: grid;
          gap: 8px;
        }
        .s-row {
          padding: 6px 0;
          border-bottom: 1px dashed var(--border);
        }
        .s-row:last-child {
          border-bottom: none;
        }
        .badge {
          display: inline-flex;
          align-items: center;
          height: 26px;
          padding: 0 10px;
          border-radius: 999px;
          border: 1px solid var(--border);
          background: var(--card);
          font-weight: 600;
          font-size: 12.5px;
        }
        .mono {
          font-variant-numeric: tabular-nums;
        }
        .pm {
          font-size: 11px;
          opacity: 0.7;
          margin-left: 6px;
        }
        .credit {
          color: #16a34a;
        }
        .debit {
          color: #ef4444;
        }
        .footer {
          display: grid;
          grid-template-columns: 1fr auto auto;
          align-items: center;
          gap: 10px;
          border-top: 1px solid var(--border);
          padding-top: 10px;
          margin-top: 8px;
        }
        .np-label {
          font-weight: 600;
          opacity: 0.85;
        }
        .np-value {
          font-weight: 800;
          font-variant-numeric: tabular-nums;
        }
      `}</style>
    </section>
  );
}<|MERGE_RESOLUTION|>--- conflicted
+++ resolved
@@ -2,11 +2,7 @@
 "use client";
 
 import React, { useMemo } from "react";
-<<<<<<< HEAD
-import { fmtCur, fmtNum } from "../../utils/format";
-=======
 import { fmtCur, fmtNum } from "../../lib/format";
->>>>>>> f392e05a
 
 const TYPE_LABEL = {
   lc: "Long Call",
