--- conflicted
+++ resolved
@@ -4,11 +4,7 @@
 import { useMemo } from "react";
 import useBreakEven from "./hooks/useBreakEven";
 import { rowsToApiLegs } from "./utils";
-<<<<<<< HEAD
-import { fmtCur } from "../../utils/format";
-=======
 import { fmtCur } from "../../lib/format";
->>>>>>> f392e05a
 
 export default function BreakEvenBadge({
   rows,
