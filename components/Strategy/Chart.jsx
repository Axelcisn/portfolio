// components/Strategy/Chart.jsx
"use client";

import React, { useEffect, useMemo, useRef, useState } from "react";
import BreakEvenBadge from "./BreakEvenBadge";
import analyticPop from "./math/analyticPop";
import { rowsToApiLegs } from "./utils";
// centralized BS math (price + greeks) via shims
import { bsValueByKey, greeksByKey } from "./math/bsGreeks";

// ✅ Hub imports made tolerant to both named and default exports
import quantPkg, * as quantNS from "lib/quant/index.js";
import payoffPkg, * as payoffNS from "lib/strategy/payoff";

// ✅ Time basis context (252/365) — keep chart in sync with Key stats
import { useTimeBasis } from "../ui/TimeBasisContext";

// 🔹 Live Stats context (sigma/rf/q/drift/μ/spot)
import { useStatsCtx } from "./statsBus";
<<<<<<< HEAD
import { fmtCur, fmtNum } from "../../utils/format";
=======
import { fmtCur, fmtNum } from "../../lib/format";
>>>>>>> f392e05a

/* ---------- utils ---------- */
function lin([d0, d1], [r0, r1]) {
  const m = (r1 - r0) / (d1 - d0);
  const b = r0 - m * d0;
  const f = (x) => m * x + b;
  f.invert = (y) => (y - b) / m;
  return f;
}
function tickStep(min, max, count) {
  const span = Math.max(1e-9, max - min);
  const step = Math.pow(10, Math.floor(Math.log10(span / count)));
  const err = span / (count * step);
  return step * (err >= 7.5 ? 10 : err >= 3 ? 5 : err >= 1.5 ? 2 : 1);
}
function ticks(min, max, count = 6) {
  const st = tickStep(min, max, count);
const start = Math.ceil(min / st) * st;
  const out = [];
  for (let v = start; v <= max + 1e-9; v += st) out.push(v);
  return out;
}
/** Fast quantile on a numeric copy (no external libs). */
function quantile(arr, p) {
  if (!arr?.length) return NaN;
  const a = [...arr].sort((x, y) => x - y);
  const i = (a.length - 1) * Math.min(1, Math.max(0, p));
  const lo = Math.floor(i), hi = Math.ceil(i);
  if (lo === hi) return a[lo];
  const t = i - lo;
  return a[lo] * (1 - t) + a[hi] * t;
}
/** Build a tight, zero-aware range for Greeks; trims outliers (2%-98%). */
function greekNiceRange(values) {
  if (!values?.length) return [-1, 1];
  let lo = quantile(values, 0.02);
  let hi = quantile(values, 0.98);
  lo = Math.min(lo, 0);
  hi = Math.max(hi, 0);
  if (!Number.isFinite(lo) || !Number.isFinite(hi) || lo === hi) {
    const m = Number.isFinite(lo) ? Math.abs(lo) : 1;
    lo = -m || -1;
    hi = m || 1;
  }
  const pad = Math.max(1e-12, (hi - lo) * 0.08);
  return [lo - pad, hi + pad];
}

/* ---------- series sanitizer (remove NaN/±Inf and clamp one-sample spikes) ---------- */
function sanitizeSeries(arr){
  if (!Array.isArray(arr)) return arr;
  const out = arr.map(v => (Number.isFinite(v) ? v : 0));
  // clamp single-sample spikes that are >> neighbors
  for (let i = 1; i < out.length - 1; i++){
    const v = out[i], pv = out[i-1], nv = out[i+1];
    if (Number.isFinite(v) && Number.isFinite(pv) && Number.isFinite(nv)){
      const a = Math.abs(v), ap = Math.abs(pv)+1e-9, an = Math.abs(nv)+1e-9;
      if (a > 20*ap && a > 20*an){ out[i] = (pv + nv) / 2; }
    }
  }
  return out;
}

/* ---------- safe hub accessors + fallback ---------- */
const hasFn = (f) => typeof f === "function";
const safeGbmMean = (args) => {
  const fn = quantNS?.gbmMean ?? quantPkg?.gbmMean;
  return hasFn(fn) ? fn(args) : null;
};
const safeGbmCI95 = (args) => {
  const fn = quantNS?.gbmCI95 ?? quantPkg?.gbmCI95;
  return hasFn(fn) ? fn(args) : null;
};

/** Local expiration payoff fallback if hub function is missing. */
function localPayoffAt(S, bundle) {
  let y = 0;
  for (const l of bundle?.legs || []) {
    const qty = Math.max(0, Number(l?.qty) || 0);
    const prem = Number(l?.premium) || 0;
    const K = Number(l?.strike) || 0;
    if (l?.kind === "call") {
      const intr = Math.max(S - K, 0);
      y += qty * (l?.side === "long" ? intr - prem : prem - intr);
    } else if (l?.kind === "put") {
      const intr = Math.max(K - S, 0);
      y += qty * (l?.side === "long" ? intr - prem : prem - intr);
    } else if (l?.kind === "stock") {
      y += qty * (l?.side === "long" ? S - prem : prem - S);
    }
  }
  return y;
}
const safePayoffAt = (S, bundle) => {
  const fn = payoffNS?.payoffAt ?? payoffPkg?.payoffAt;
  return hasFn(fn) ? fn(S, bundle) : localPayoffAt(S, bundle);
};

/* ---------- position definitions ---------- */
const TYPE_INFO = {
  lc: { sign: +1, opt: "call" },
  sc: { sign: -1, opt: "call" },
  lp: { sign: +1, opt: "put" },
  sp: { sign: -1, opt: "put" },
  ls: { sign: +1, stock: true },
  ss: { sign: -1, stock: true },
};
function rowsFromLegs(legs, days = 30) {
  const out = [];
  const push = (k, t) => {
    const L = legs?.[k];
    if (!L) return;
    if (!Number.isFinite(L.K) || !Number.isFinite(L.qty)) return;
    out.push({
      id: k,
      type: t,
      K: +L.K,
      qty: +L.qty,
      premium: Number.isFinite(L.premium) ? +L.premium : null,
      days,
      enabled: !!L.enabled,
    });
  };
  push("lc", "lc");
  push("sc", "sc");
  push("lp", "lp");
  push("sp", "sp");
  return out;
}

/* ---------- expiry helpers ---------- */
function daysForRow(row, fallbackDays) {
  const d1 = Number(row?.days);
  if (Number.isFinite(d1) && d1 >= 1) return Math.round(d1);
  const d2 = Number(row?.dte);
  if (Number.isFinite(d2) && d2 >= 1) return Math.round(d2);
  const exp = row?.expiry ?? row?.expiration ?? row?.exp;
  if (exp != null) {
    const t = typeof exp === "number" ? exp : Date.parse(String(exp));
    if (Number.isFinite(t)) {
      const rem = Math.ceil((t - Date.now()) / 86_400_000);
      if (rem >= 1) return rem;
    }
  }
  const fb = Math.max(1, Number(fallbackDays) || 30);
  return fb;
}

/* ---------- centralized payoff wiring ---------- */
/**
 * Current P&L at price S.
 * - For options: P&L = sign * (mark - entryPx) * qty
 *   entryPx = user premium if provided, else BS price computed at entry spot S0.
 * - For stocks: P&L = sign * (S - entryPrice) * qty  (entry from K/premium/S0)
 */
function payoffCurrent(
  S,
  rows,
  { r, sigma, q, yearBasis, S0 },
  contractSize,
  fallbackDays
) {
  let y = 0;
  for (const r0 of rows) {
    if (!r0?.enabled) continue;
    const info = TYPE_INFO[r0.type];
    if (!info) continue;
    const qty = Number(r0.qty || 0) * contractSize;

    // Stocks
    if (info.stock) {
      const entryStock =
        Number.isFinite(Number(r0.premium)) ? Number(r0.premium) :
        Number.isFinite(Number(r0.K)) ? Number(r0.K) :
        (Number.isFinite(Number(S0)) ? Number(S0) : 0);
      y += info.sign * (S - entryStock) * qty;
      continue;
    }

    // Options
    const K = Number(r0.K || 0);
    const days = daysForRow(r0, fallbackDays);
    const T = days / (yearBasis || 365);

    // Current mark
    const pxNow = bsValueByKey(r0.type, S, K, r, sigma, T, q);

    // Entry price: manual premium beats theoretical entry at S0
    let entryPx;
    if (Number.isFinite(Number(r0.premium))) {
      entryPx = Number(r0.premium);
    } else {
      const Sentry = Number(S0);
      entryPx = Number.isFinite(Sentry)
        ? bsValueByKey(r0.type, Sentry, K, r, sigma, T, q)
        : 0;
    }

    // P&L (sign handles long/short)
    y += info.sign * (pxNow - entryPx) * qty;
  }
  return y;
}

function greekTotal(which, S, rows, { r, sigma, q, yearBasis }, contractSize, fallbackDays) {
  let g = 0;
  const w = (which || "").toLowerCase();
  for (const r0 of rows) {
    if (!r0?.enabled) continue;
    const info = TYPE_INFO[r0.type];
    if (!info) continue;
    const qty = Number(r0.qty || 0) * contractSize;

    if (info.stock) {
      if (w === "delta") g += info.sign * qty;
      continue;
    }

    const K = Number(r0.K || 0);
    const days = daysForRow(r0, fallbackDays);
    const T = days / (yearBasis || 365);

    const G = greeksByKey(r0.type, S, K, r, sigma, T, q); // long greeks; vega per 1%, theta per day
    const g1 = Number.isFinite(G[w]) ? G[w] : 0;

    g += (info.sign > 0 ? +1 : -1) * g1 * qty;
  }
  return g;
}

/* ---------- component ---------- */
const GREEK_LABEL = { vega: "Vega", delta: "Delta", gamma: "Gamma", theta: "Theta", rho: "Rho" };
const GREEK_COLOR = {
  vega: "#f59e0b",
  delta: "#60a5fa",
  gamma: "#a78bfa",
  theta: "#f97316",
  rho: "#10b981",
};
const SPOT_COLOR = "#8ab4f8";
const MEAN_COLOR = "#ff5ea8";
const CI_COLOR = "#a855f7";

/** Choose drift for GBM overlays */
function deriveMu({ drift, capmMu, riskFree, customMu }) {
  const d = (drift || "").toLowerCase();
  if (d === "capm" && Number.isFinite(Number(capmMu))) return Number(capmMu);
  if (d === "custom" && Number.isFinite(Number(customMu))) return Number(customMu);
  // default to risk-free (risk-neutral)
  return Number(riskFree) || 0;
}

export default function Chart({
  spot = null,
  currency = "USD",
  rows = null,
  legs = null,
  riskFree = 0.02,
  sigma = 0.2,
  T = 30 / 365,        // legacy fallback (years)
  dividend = 0,        // q
  yearBasis = 365,     // <- prop fallback, context will override
  drift = "capm",      // "capm" | "riskfree" | "custom"
  capmMu = null,       // CAPM μ from Key stats
  customMu = null,     // optional manual μ
  greek: greekProp,
  onGreekChange,
  onLegsChange: _onLegsChange,
  contractSize = 1,
  showControls: _showControls = true,
  frameless = false,
  strategy = null,
}) {
  // ✅ Pull basis from context; context wins (UNCONDITIONAL HOOK CALLS)
  const tb = useTimeBasis();
  const basisEff = Number.isFinite(Number(tb?.basis)) ? Number(tb.basis) : (Number(yearBasis) || 365);

  // 🔹 Pull live stats; fall back to props (UNCONDITIONAL HOOK CALL)
  const stats = useStatsCtx() || {};
  const sigmaEff = Number.isFinite(Number(stats?.sigma)) ? Number(stats.sigma) : Number(sigma);
  const rfEff    = Number.isFinite(Number(stats?.rf))    ? Number(stats.rf)    : Number(riskFree);
  const qEff     = Number.isFinite(Number(stats?.q))     ? Number(stats.q)     : Number(dividend);
  const driftEff = typeof stats?.driftMode === "string"   ? stats.driftMode     : drift;
  const capmEff  = Number.isFinite(Number(stats?.muCapm))? Number(stats.muCapm): (Number(capmMu) || 0);
  const spotEff  = Number.isFinite(Number(spot)) ? Number(spot)
                   : (Number.isFinite(Number(stats?.spot)) ? Number(stats.spot) : null);

  const rowsEff = useMemo(() => {
    if (rows && Array.isArray(rows)) return rows;
    const days = Math.max(1, Math.round((T || 30 / 365) * basisEff));
    return rowsFromLegs(legs, days);
  }, [rows, legs, T, basisEff]);

  // payoff bundle for centralized payoff engine
  const payoffBundle = useMemo(() => buildPayoffBundle(rowsEff, contractSize), [rowsEff, contractSize]);

  // fallback days used when a row lacks days/dte/expiry
  const fallbackDays = useMemo(
    () => Math.max(1, Math.round((Number.isFinite(Number(T)) ? Number(T) : 30 / 365) * basisEff)),
    [T, basisEff]
  );

  // strikes and base domain
  const ks = useMemo(
    () => rowsEff.filter((r) => Number.isFinite(r?.K)).map((r) => +r.K).sort((a, b) => a - b),
    [rowsEff]
  );
  const baseDomain = useMemo(() => {
    const s = Number.isFinite(Number(spotEff)) ? Number(spotEff) : (ks[0] ?? 100);
    const lo = Math.max(0.01, Math.min(ks[0] ?? s, s) * 0.9);
    const hi = Math.max(lo * 1.1, Math.max(ks[ks.length - 1] ?? s, s) * 1.1);
    return [lo, hi];
  }, [spotEff, ks]);

  // zoomable domain
  const [xDomain, setXDomain] = useState(baseDomain);
  useEffect(() => setXDomain(baseDomain), [baseDomain]);
  const zoomAt = (cx, factor) => {
    setXDomain(([lo, hi]) => {
      const span = hi - lo;
      const newSpan = Math.max(span * factor, Math.max(1e-6, span * 0.05));
      const alpha = (cx - lo) / span;
      let newLo = cx - alpha * newSpan;
      let newHi = newLo + newSpan;
      const baseSpan = baseDomain[1] - baseDomain[0];
      const maxSpan = baseSpan * 6;
      if (newSpan > maxSpan) {
        newLo = cx - maxSpan / 2;
        newHi = cx + maxSpan / 2;
      }
      return [newLo, newHi];
    });
  };
  const zoomIn = () => zoomAt((xDomain[0] + xDomain[1]) / 2, 0.9);
  const zoomOut = () => zoomAt((xDomain[0] + xDomain[1]) / 2, 1.1);
  const resetZoom = () => setXDomain(baseDomain);

  // --- Master grid & master series -------------------------------------------
  const NX = 1601; // higher resolution master grid
  const xsMaster = useMemo(() => {
    const [lo, hi] = baseDomain;
    const step = (hi - lo) / Math.max(1, NX - 1);
    const base = new Array(NX); for (let i = 0; i < NX; i++) base[i] = lo + i * step;

    // Inject key breakpoints: all strikes + S₀ (spotEff)
    const inject = [];
    if (Array.isArray(ks)) for (const k of ks) if (Number.isFinite(k)) inject.push(Number(k));
    if (Number.isFinite(Number(spotEff))) inject.push(Number(spotEff));

    // Unique + sort
    const set = new Set(base.concat(inject).map(v => +v));
    return Array.from(set).sort((a,b) => a - b);
  }, [baseDomain, ks, spotEff]);

  // Expiration P&L on master grid
  const yExpMaster = useMemo(
    () => xsMaster.map((S) => safePayoffAt(S, payoffBundle)),
    [xsMaster, payoffBundle]
  );

  // ✅ env defined before any usage below
  const env = useMemo(
    () => ({ r: Number(rfEff) || 0, sigma: Number(sigmaEff) || 0, q: Number(qEff) || 0, yearBasis: basisEff, S0: spotEff }),
    [rfEff, sigmaEff, qEff, basisEff, spotEff]
  );

  // Anchored current P&L (premium or BS@S₀)
  const yNowMaster = useMemo(
    () => sanitizeSeries(xsMaster.map((S) => payoffCurrent(S, rowsEff, env, contractSize, fallbackDays))),
    [xsMaster, rowsEff, env, contractSize, fallbackDays]
  );

  // Greeks on master grid
  const greekWhich = (greekProp || "vega").toLowerCase();
  const gValsMaster = useMemo(
    () => xsMaster.map((S) => greekTotal(greekWhich, S, rowsEff, env, contractSize, fallbackDays)),
    [xsMaster, rowsEff, env, contractSize, greekWhich, fallbackDays]
  );

  // Visible window (no resample): filter master arrays by current xDomain
  const xs = useMemo(() => {
    const [lo, hi] = xDomain;
    const out = [];
    for (let i = 0; i < xsMaster.length; i++) {
      const v = xsMaster[i];
      if (v >= lo && v <= hi) out.push(v);
    }
    return out;
  }, [xsMaster, xDomain]);

  const yExp = useMemo(() => {
    const [lo, hi] = xDomain;
    const out = [];
    for (let i = 0; i < xsMaster.length; i++) {
      const v = xsMaster[i];
      if (v >= lo && v <= hi) out.push(yExpMaster[i]);
    }
    return out;
  }, [xsMaster, yExpMaster, xDomain]);

  const yNow = useMemo(() => {
    const [lo, hi] = xDomain;
    const out = [];
    for (let i = 0; i < xsMaster.length; i++) {
      const v = xsMaster[i];
      if (v >= lo && v <= hi) out.push(yNowMaster[i]);
    }
    return out;
  }, [xsMaster, yNowMaster, xDomain]);

  const gVals = useMemo(() => {
    const [lo, hi] = xDomain;
    const out = [];
    for (let i = 0; i < xsMaster.length; i++) {
      const v = xsMaster[i];
      if (v >= lo && v <= hi) out.push(gValsMaster[i]);
    }
    return out;
  }, [xsMaster, gValsMaster, xDomain]);

  const stepX = useMemo(() => (xs.length > 1 ? xs[1] - xs[0] : 1), [xs]);

  // --- CENTRALIZED EXPIRATION PAYOFF ---
  const beFromGraph = useMemo(() => {
    const out = [];
    for (let i = 1; i < xs.length; i++) {
      const y0 = yExp[i - 1], y1 = yExp[i];
      if ((y0 > 0 && y1 < 0) || (y0 < 0 && y1 > 0)) {
        const t = -y0 / (y1 - y0);
        out.push(xs[i - 1] + t * (xs[i] - xs[i - 1]));
      }
    }
    return Array.from(new Set(out.map((v) => +v.toFixed(6)))).sort((a, b) => a - b);
  }, [xs, yExp]);

  const ref = useRef(null);
  const [w, setW] = useState(900);
  useEffect(() => {
    const ro = new ResizeObserver((es) => {
      const cr = es[0]?.contentRect;
      if (cr?.width) setW(Math.max(640, cr.width));
    });
    if (ref.current) ro.observe(ref.current);
    return () => ro.disconnect();
  }, []);
  const pad = { l: 56, r: 56, t: 30, b: 40 };
  const innerW = Math.max(10, w - pad.l - pad.r);
  const h = 420, innerH = h - pad.t - pad.b;

  const yRange = useMemo(() => {
    const lo = Math.min(0, ...yExp, ...yNow), hi = Math.max(0, ...yExp, ...yNow);
    return [lo, hi === lo ? lo + 1 : hi];
  }, [yExp, yNow]);

  const xScale = useMemo(() => lin(xDomain, [pad.l, pad.l + innerW]), [xDomain, innerW, pad.l]);
  const yScale = useMemo(() => lin([yRange[0], yRange[1]], [pad.t + innerH, pad.t]), [yRange, innerH, pad.t]);

  // 🔧 RIGHT-AXIS (Greek) — trimmed, zero-aware, independent from P&L
  const [gLo, gHi] = useMemo(() => greekNiceRange(gVals), [gVals]);
  const gScale = useMemo(() => lin([gLo, gHi], [pad.t + innerH, pad.t]), [gLo, gHi, innerH, pad.t]);
  const gTicks = useMemo(() => ticks(gLo, gHi, 6), [gLo, gHi]);

  const xTicks = ticks(xDomain[0], xDomain[1], 7);
  const yTicks = ticks(yRange[0], yRange[1], 6);
  const centerStrike = ks.length ? (ks[0] + ks[ks.length - 1]) / 2 : Number(spotEff) || xDomain[0];

  // shaded PL areas
  const { pos: posPaths, neg: negPaths } = useMemo(
    () => buildAreaPaths(xs, yExp, xScale, yScale),
    [xs, yExp, xScale, yScale]
  );

  // --- GBM mean & 95% CI (uses drift selection) ---
  const avgDays = useMemo(() => {
    const opt = rowsEff.filter((r) => !TYPE_INFO[r.type]?.stock);
    if (!opt.length) return fallbackDays;
    const sum = opt.reduce((s, r) => s + daysForRow(r, fallbackDays), 0);
    return Math.max(1, Math.round(sum / opt.length));
  }, [rowsEff, fallbackDays]);

  const S0 = Number.isFinite(Number(spotEff)) ? Number(spotEff) : ks[0] ?? xDomain[0];
  const Tyrs = (avgDays || 0) / basisEff;
  const mu = deriveMu({ drift: driftEff, capmMu: capmEff, riskFree: rfEff, customMu });
  const sVol = Number(sigmaEff) || 0;

  let meanPrice = Number.isFinite(S0) ? S0 * Math.exp(mu * Tyrs) : null;
  {
    const m = safeGbmMean({ S0, mu, T: Tyrs });
    if (Number.isFinite(m)) meanPrice = m;
  }

  let ciLow = null, ciHigh = null;
  {
    const res = safeGbmCI95({ S0, sigma: sVol, T: Tyrs, mu });
    if (Array.isArray(res) && res.length >= 2) [ciLow, ciHigh] = res;
    else if (res && Number.isFinite(res?.low) && Number.isFinite(res?.high)) {
      ciLow = res.low; ciHigh = res.high;
    }
  }
  if (!Number.isFinite(ciLow) || !Number.isFinite(ciHigh)) {
    const vT = sVol * Math.sqrt(Tyrs);
    const z = 1.959963984540054;
    const mLN = Math.log(S0) + (mu - 0.5 * sVol * sVol) * Tyrs;
    ciLow = Number.isFinite(S0) ? Math.exp(mLN - z * vT) : null;
    ciHigh = Number.isFinite(S0) ? Math.exp(mLN + z * vT) : null;
  }

  const lotSize = useMemo(
    () => rowsEff.reduce((s, r) => s + Math.abs(Number(r.qty || 0)), 0) || 1,
    [rowsEff]
  );

  const greekColor = GREEK_COLOR[greekWhich] || "#f59e0b";

  // --- Tooltip state ---
  const [hover, setHover] = useState(null);
  const onMove = (evt) => {
    const svg = evt.currentTarget;
    const rect = svg.getBoundingClientRect();
    const px = evt.clientX - rect.left;
    const S = Math.min(xDomain[1], Math.max(xDomain[0], xScale.invert(px)));
    let i = Math.round((S - xs[0]) / (stepX || 1));
    i = Math.max(0, Math.min(xs.length - 1, i));
    setHover({
      i,
      sx: xScale(xs[i]),
      syNow: yScale(yNow[i]),
      syExp: yScale(yExp[i]),
      gy: gScale(gVals[i]),
    });
  };
  const onLeave = () => setHover(null);

  const Wrapper = frameless ? "div" : "section";
  const wrapClass = frameless ? "chart-wrap" : "card chart-wrap";

  // KPI scroll container
  const kpiRef = useRef(null);
  useEffect(() => {
    const el = kpiRef.current;
    if (!el) return;
    const toRight = () => { el.scrollLeft = el.scrollWidth; };
    toRight();
    const ro = new ResizeObserver(toRight);
    ro.observe(el);
    return () => ro.disconnect();
  }, []);

  /* ---- Fetch BE via API to drive analytic Win rate ---- */
  const apiLegs = useMemo(() => rowsToApiLegs(rowsEff), [rowsEff]);
  const [beState, setBeState] = useState({ be: null, meta: null, loading: false });
  const acRef2 = useRef(null);
  const seqRef = useRef(0);

  useEffect(() => {
    if (!apiLegs.length) {
      setBeState({ be: null, meta: null, loading: false });
      return;
    }
    try { acRef2.current?.abort(); } catch {}
    const ac = new AbortController();
    acRef2.current = ac;
    const mySeq = ++seqRef.current;
    setBeState((s) => ({ ...s, loading: true }));

    (async () => {
      try {
        const res = await fetch("/api/strategy/breakeven", {
          method: "POST",
          signal: ac.signal,
          headers: { "Content-Type": "application/json" },
          body: JSON.stringify({ strategy, legs: apiLegs, contractSize }),
        });
        const j = await res.json().catch(() => ({}));
        if (ac.signal.aborted || mySeq !== seqRef.current) return;
        const be = Array.isArray(j?.be) ? j.be : Array.isArray(j?.data?.be) ? j.data.be : null;
        const meta = j?.meta ?? j?.data?.meta ?? null;
        setBeState({ be: Array.isArray(be) && be.length ? be : null, meta, loading: false });
      } catch {
        if (!ac.signal.aborted) setBeState({ be: null, meta: null, loading: false });
      }
    })();

    return () => { try { acRef2.current?.abort(); } catch {} };
  }, [strategy, contractSize, apiLegs]);

  const winRate = useMemo(() => {
    if (!(Number(spotEff) > 0)) return null;
    if (!Array.isArray(beState.be) || !beState.be.length) return null;
    const out = analyticPop({
      S: Number(spotEff),
      sigma: Number(sigmaEff),
      T: Number(T),
      legs: apiLegs,
      be: beState.be,
      r: Number(rfEff),
    });
    const p = Number(out?.pop);
    if (!Number.isFinite(p)) return null;
    return Math.max(0, Math.min(1, p));
  }, [beState.be, apiLegs, spotEff, sigmaEff, T, rfEff]);

  return (
    <Wrapper className={wrapClass} ref={ref} style={{ position: "relative" }}>
      {/* header */}
      <div className="chart-header">
        <div className="legend">
          <div className="leg">
            <span className="dot" style={{ background: "var(--accent)" }} />
            Current P&amp;L
          </div>
          <div className="leg">
            <span className="dot" style={{ background: "var(--text-muted,#8a8a8a)" }} />
            Expiration P&amp;L
          </div>
          <div className="leg">
            <span className="dot" style={{ background: GREEK_COLOR[greekWhich] || "#f59e0b" }} />
            {GREEK_LABEL[greekWhich] || "Greek"}
          </div>
          <div className="leg"><span className="dot" style={{ background: SPOT_COLOR }} />Spot</div>
          <div className="leg"><span className="dot" style={{ background: MEAN_COLOR }} />Mean</div>
          <div className="leg"><span className="dot" style={{ background: CI_COLOR }} />95% CI</div>
        </div>
        <div className="header-tools">
          <div className="greek-ctl">
            <label className="small muted" htmlFor="greek">Greek</label>
            <select id="greek" value={greekWhich} onChange={(e) => onGreekChange?.(e.target.value)}>
              <option value="vega">Vega</option>
              <option value="delta">Delta</option>
              <option value="gamma">Gamma</option>
              <option value="theta">Theta</option>
              <option value="rho">Rho</option>
            </select>
          </div>
          <div className="zoom">
            <button aria-label="Zoom out" onClick={zoomOut}>−</button>
            <button aria-label="Zoom in" onClick={zoomIn}>+</button>
            <button aria-label="Reset zoom" onClick={resetZoom}>⟲</button>
          </div>
        </div>
      </div>

      {/* chart */}
      <svg
        width="100%"
        height={h}
        role="img"
        aria-label="Strategy payoff chart"
        onMouseMove={onMove}
        onMouseLeave={onLeave}
        style={{ display: "block" }}
      >
        {/* shaded profit/loss areas */}
        {negPaths.map((d, i) => (<path key={`neg-${i}`} d={d} fill="rgba(239,68,68,.10)" stroke="none" />))}
        {posPaths.map((d, i) => (<path key={`pos-${i}`} d={d} fill="rgba(16,185,129,.12)" stroke="none" />))}

        {/* grid */}
        {xTicks.map((t, i) => (
          <line key={`xg-${i}`} x1={xScale(t)} x2={xScale(t)} y1={pad.t} y2={pad.t + innerH}
                stroke="var(--border)" strokeOpacity="0.6" />
        ))}
        {yTicks.map((t, i) => (
          <line key={`yg-${i}`} x1={pad.l} x2={pad.l + innerW} y1={yScale(t)} y2={yScale(t)}
                stroke="var(--border)" strokeOpacity="0.6" />
        ))}

        {/* axes labels & guide lines */}
        <line x1={pad.l} x2={pad.l + innerW} y1={yScale(0)} y2={yScale(0)}
              stroke="var(--text)" strokeOpacity="0.8" />
        {yTicks.map((t, i) => (
          <g key={`yl-${i}`}>
            <line x1={pad.l - 4} x2={pad.l} y1={yScale(t)} y2={yScale(t)} stroke="var(--text)" />
            <text x={pad.l - 8} y={yScale(t)} dy="0.32em" textAnchor="end" className="tick">
              {fmtNum(t)}
            </text>
          </g>
        ))}
        {xTicks.map((t, i) => (
          <g key={`xl-${i}`}>
            <line x1={xScale(t)} x2={xScale(t)} y1={pad.t + innerH} y2={pad.t + innerH + 4} stroke="var(--text)" />
            <text x={xScale(t)} y={pad.t + innerH + 16} textAnchor="middle" className="tick">
              {fmtNum(t, 0)}
            </text>
          </g>
        ))}
        {Number.isFinite(centerStrike) && (
          <line x1={xScale(centerStrike)} x2={xScale(centerStrike)} y1={pad.t} y2={pad.t + innerH}
                stroke="var(--text)" strokeDasharray="2 6" strokeOpacity="0.6" />
        )}

        {/* RIGHT GREEK AXIS */}
        <line x1={pad.l + innerW} x2={pad.l + innerW} y1={pad.t} y2={pad.t + innerH}
              stroke={greekColor} strokeOpacity="0.25" />
        {gTicks.map((t, i) => (
          <g key={`gr-${i}`}>
            <line x1={pad.l + innerW} x2={pad.l + innerW + 4} y1={gScale(t)} y2={gScale(t)}
                  stroke={greekColor} strokeOpacity="0.8" />
            <text x={pad.l + innerW + 6} y={gScale(t)} dy="0.32em" textAnchor="start"
                  className="tick" style={{ fill: greekColor }}>
              {(() => {
                const a = Math.abs(t);
                if (greekWhich === "gamma") return a >= 1 ? t.toFixed(2) : a >= 0.1 ? t.toFixed(3) : t.toFixed(4);
                if (greekWhich === "delta") return t.toFixed(2);
                if (greekWhich === "vega")  return a >= 10 ? t.toFixed(0) : a >= 1 ? t.toFixed(1) : t.toFixed(2);
                if (greekWhich === "theta") return a >= 1 ? t.toFixed(2) : t.toFixed(3);
                if (greekWhich === "rho")   return a >= 1 ? t.toFixed(2) : t.toFixed(3);
                return t.toFixed(2);
              })()}
            </text>
          </g>
        ))}
        <text transform={`translate(${w - 14} ${pad.t + innerH / 2}) rotate(90)`}
              textAnchor="middle" className="axis" style={{ fill: greekColor }}>
          {GREEK_LABEL[greekWhich] || "Greek"}
        </text>

        {/* series */}
        <path d={xs.map((v, i) => `${i ? "L" : "M"}${xScale(v)},${yScale(yNow[i])}`).join(" ")}
              fill="none" stroke="var(--accent)" strokeWidth="2.2" />
        <path d={xs.map((v, i) => `${i ? "L" : "M"}${xScale(v)},${yScale(yExp[i])}`).join(" ")}
              fill="none" stroke="var(--text-muted,#8a8a8a)" strokeWidth="2" />
        <path d={xs.map((v, i) => `${i ? "L" : "M"}${xScale(v)},${gScale(gVals[i])}`).join(" ")}
              fill="none" stroke={greekColor} strokeWidth="2" />

        {/* overlays: spot / mean / CI */}
        {Number.isFinite(spotEff) && spotEff >= xDomain[0] && spotEff <= xDomain[1] && (
          <line x1={xScale(Number(spotEff))} x2={xScale(Number(spotEff))}
                y1={pad.t} y2={pad.t + innerH} stroke={SPOT_COLOR} strokeWidth="2" />
        )}
        {Number.isFinite(meanPrice) && meanPrice >= xDomain[0] && meanPrice <= xDomain[1] && (
          <line x1={xScale(meanPrice)} x2={xScale(meanPrice)}
                y1={pad.t} y2={pad.t + innerH} stroke={MEAN_COLOR} strokeWidth="2" />
        )}
        {Number.isFinite(ciLow) && ciLow >= xDomain[0] && ciLow <= xDomain[1] && (
          <line x1={xScale(ciLow)} x2={xScale(ciLow)}
                y1={pad.t} y2={pad.t + innerH} stroke={CI_COLOR} strokeWidth="2" />
        )}
        {Number.isFinite(ciHigh) && ciHigh >= xDomain[0] && ciHigh <= xDomain[1] && (
          <line x1={xScale(ciHigh)} x2={xScale(ciHigh)}
                y1={pad.t} y2={pad.t + innerH} stroke={CI_COLOR} strokeWidth="2" />
        )}

        {/* hover markers */}
        {hover && (
          <>
            <line x1={hover.sx} x2={hover.sx} y1={pad.t} y2={pad.t + innerH} stroke="rgba(255,255,255,.25)" />
            <circle cx={hover.sx} cy={yScale(yNow[hover.i])} r="4" fill="var(--accent)" />
            <circle cx={hover.sx} cy={yScale(yExp[hover.i])} r="4" fill="var(--text-muted,#8a8a8a)" />
            <circle cx={hover.sx} cy={gScale(gVals[hover.i])} r="3.2" fill={greekColor} />
          </>
        )}

        {/* break-evens (chart markers only; numeric values live in KPI cell) */}
        {beFromGraph.map((b, i) => (
          <g key={`be-${i}`}>
            <line x1={xScale(b)} x2={xScale(b)} y1={pad.t} y2={pad.t + innerH}
                  stroke="var(--text)" strokeOpacity="0.25" />
            <circle cx={xScale(b)} cy={yScale(0)} r="3.5" fill="var(--bg,#111)" stroke="var(--text)" />
          </g>
        ))}
      </svg>

      {/* floating tooltip */}
      {hover && (() => {
        const i = hover.i;
        return (
          <div className="tip"
               style={{ left: Math.min(Math.max(hover.sx + 14, 8), w - 260),
                        top: Math.max(pad.t + 8, Math.min(hover.syNow, h - 120)) }}>
            <div className="row">
              <span className="dot" style={{ background: "var(--accent)" }} />
              <span>Current P&amp;L</span>
              <span className="val">{fmtCur(yNow[i], currency)}</span>
            </div>
            <div className="row">
              <span className="dot" style={{ background: "var(--text-muted,#8a8a8a)" }} />
              <span>Expiration P&amp;L</span>
              <span className="val">{fmtCur(yExp[i], currency)}</span>
            </div>
            <div className="row">
              <span className="dot" style={{ background: GREEK_COLOR[greekWhich] || "#f59e0b" }} />
              <span>{GREEK_LABEL[greekWhich]}</span>
              <span className="val">{fmtNum(gVals[i], 2)}</span>
            </div>

            <div className="price">{fmtCur(xs[i], currency)}</div>
            <div className="sub">Underlying price</div>

            <div className="rule" />
            <div className="sub">95% CI & Mean shown on chart</div>
          </div>
        );
      })()}

      {/* KPI row */}
      <div className="kpi-scroll" ref={kpiRef} aria-label="Strategy metrics">
        <div className="metrics">
          <div className="m">
            <div className="k">Underlying price</div>
            <div className="v">{Number.isFinite(Number(spotEff)) ? fmtCur(spotEff, currency) : "—"}</div>
          </div>
          <div className="m">
            <div className="k">Max profit</div>
            <div className="v">{fmtNum(Math.max(...yExp), 2)}</div>
          </div>
          <div className="m">
            <div className="k">Max loss</div>
            <div className="v">{fmtNum(Math.min(...yExp), 2)}</div>
          </div>
          <div className="m">
            <div className="k">Win rate</div>
            <div className="v">{winRate == null ? "—" : `${(winRate * 100).toFixed(2)}%`}</div>
          </div>

          <div className="m">
            <div className="k">Breakeven</div>
            <BreakEvenBadge rows={rowsEff} currency={currency} strategy={strategy} />
          </div>

          <div className="m">
            <div className="k">Lot size</div>
            <div className="v">{lotSize}</div>
          </div>
        </div>
      </div>

      <style jsx>{`
        .chart-wrap { display: block; }
        .chart-header { display:flex; align-items:center; justify-content:space-between; gap:12px; padding:8px 6px 2px; }
        .legend { display:flex; gap:14px; flex-wrap:wrap; }
        .leg { display:inline-flex; align-items:center; gap:6px; font-size:12.5px; opacity:.95; white-space:nowrap; }
        .dot { width:10px; height:10px; border-radius:50%; display:inline-block; }
        .header-tools { display:flex; align-items:center; gap:10px; }
        .greek-ctl { display:flex; align-items:center; gap:8px; }
        .greek-ctl select { height:28px; border-radius:8px; border:1px solid var(--border); background:var(--bg); color:var(--text); padding:0 8px; }
        .zoom { display:flex; align-items:center; gap:6px; margin-left:6px; }
        .zoom button{ width:28px; height:28px; border-radius:8px; border:1px solid var(--border); background:var(--bg); color:var(--text); font-weight:700; line-height:1; }
        .zoom button:hover{ background:var(--card); }
        .tick { font-size:11px; fill:var(--text); opacity:.75; }
        .axis { font-size:12px; fill:var(--text); opacity:.7; }
        .kpi-scroll{ overflow-x:auto; overscroll-behavior-x: contain; -ms-overflow-style: none; scrollbar-width: none; border-top:1px solid var(--border); }
        .kpi-scroll::-webkit-scrollbar{ display:none; }
        .metrics{ display:grid; grid-template-columns: repeat(6, minmax(140px, 1fr)); gap:10px; padding:10px 6px 12px; min-width: 840px; }
        .m .k{ font-size:12px; opacity:.7; } .m .v{ font-weight:700; }
        @media (max-width:920px){ .metrics{ grid-template-columns: repeat(6, minmax(160px, 1fr)); } }
        .tip{ position:absolute; min-width:220px; max-width:260px; padding:11px 12px; background: rgba(20,20,20,1); color:#eee; border-radius:10px; box-shadow:0 8px 24px rgba(0,0,0,.35); border:1px solid rgba(255,255,255,.08); pointer-events:none; font-size:11.5px; }
        .row{ display:flex; align-items:center; justify-content:space-between; gap:10px; font-weight:650; }
        .row + .row{ margin-top:6px; }
        .val{ margin-left:auto; margin-right:0; }
        .price{ margin-top:10px; font-weight:800; font-size:12.5px; text-align:center; }
        .sub{ font-size:11px; opacity:.75; margin-top:2px; text-align:center; }
        .rule{ height:1px; background: rgba(255,255,255,.12); margin:9px 0; }
      `}</style>
    </Wrapper>
  );
}

/* ---------- build area polygons between y=0 and yExp ---------- */
function buildAreaPaths(xs, ys, xScale, yScale) {
  const pos = [], neg = [];
  const eps = 1e-9;
  let seg = null, sign = 0;

  const push = () => {
    if (!seg || seg.length < 3) { seg = null; return; }
    const d = seg
      .map((p, i) => `${i ? "L" : "M"}${xScale(p[0])},${yScale(p[1])}`)
      .join(" ")
      + " Z";
    (sign > 0 ? pos : neg).push(d);
    seg = null; sign = 0;
  };

  for (let i = 0; i < xs.length; i++) {
    const x = xs[i], y = ys[i];
    const s = y > eps ? 1 : y < -eps ? -1 : 0;

    if (i > 0) {
      const y0 = ys[i - 1], s0 = y0 > eps ? 1 : y0 < -eps ? -1 : 0;
      if (s !== s0) {
        // find zero-crossing between (x_{i-1}, y_{i-1}) and (x_i, y_i)
        const x0 = xs[i - 1], dy = y - y0;
        const xCross = dy === 0 ? x : x0 + ((0 - y0) * (x - x0)) / dy;

        if (seg) { seg.push([xCross, 0]); push(); }
        if (s !== 0) { seg = [[xCross, 0], [x, y]]; sign = s; continue; }
        seg = null; sign = 0; continue;
      }
    }

    if (s === 0) {
      if (seg) { seg.push([x, 0]); push(); }
    } else {
      if (!seg) { seg = [[x, 0]]; sign = s; }
      seg.push([x, y]);
    }
  }

  if (seg) { seg.push([xs[xs.length - 1], 0]); push(); }
  return { pos, neg };
}

// ---------- payoff helper (reintroduced) ----------
/**
 * Convert builder rows into a normalized payoff bundle for the expiration engine.
 * Hoisted function declaration so it is available to earlier calls in the module.
 * @param {Array} rows   Builder rows (lc/sc/lp/sp/ls/ss)
 * @param {number} contractSize  Multiplier per contract (e.g., 1 or 100)
 * @returns {{ legs: Array }}
 */
function buildPayoffBundle(rows, contractSize) {
  const legs = [];
  const size = Number(contractSize) || 1;

  for (const r of rows || []) {
    if (!r || !r.enabled) continue;

    const qty = (Number(r.qty) || 0) * size;
    const K = Number(r.K) || 0;
    const prem = Number.isFinite(r.premium) ? Number(r.premium) : 0;

    switch (String(r.type || "").toLowerCase()) {
      case "lc":
        legs.push({ kind: "call", side: "long",  strike: K, premium: prem, qty });
        break;
      case "sc":
        legs.push({ kind: "call", side: "short", strike: K, premium: prem, qty });
        break;
      case "lp":
        legs.push({ kind: "put",  side: "long",  strike: K, premium: prem, qty });
        break;
      case "sp":
        legs.push({ kind: "put",  side: "short", strike: K, premium: prem, qty });
        break;
      case "ls": // long stock: reuse 'premium' field to store entry/basis price for clarity
        legs.push({ kind: "stock", side: "long",  premium: K, qty });
        break;
      case "ss": // short stock
        legs.push({ kind: "stock", side: "short", premium: K, qty });
        break;
      default:
        // ignore unknown rows
        break;
    }
  }
  return { legs };
}<|MERGE_RESOLUTION|>--- conflicted
+++ resolved
@@ -17,11 +17,7 @@
 
 // 🔹 Live Stats context (sigma/rf/q/drift/μ/spot)
 import { useStatsCtx } from "./statsBus";
-<<<<<<< HEAD
-import { fmtCur, fmtNum } from "../../utils/format";
-=======
 import { fmtCur, fmtNum } from "../../lib/format";
->>>>>>> f392e05a
 
 /* ---------- utils ---------- */
 function lin([d0, d1], [r0, r1]) {
